--- conflicted
+++ resolved
@@ -28,11 +28,7 @@
 Note: The final answer must be one of the multiple-choice options (A, B, C, D, or E). The confidence indicates how certain you are that your final choice is correct. 
 For instance, if your confidence level is 80%, it means you are 80% certain that your selected option is the correct answer.
 
-<<<<<<< HEAD
-Also note that you are limited to 200 tokens, so please do not make the explanations too elaborate
-=======
-Please note that you only have around 200 tokens, so don't make the explanations too elaborate, and state your answer in the begining, so it for sure is produced.
->>>>>>> 02d35df6
+Please note that you only have around 200 tokens, so don't make the explanations too elaborate, and state your answer, so it for sure is produced.
 
 Question:
 """
